--- conflicted
+++ resolved
@@ -2,7 +2,7 @@
 
 ## Unreleased changes
 
-<<<<<<< HEAD
+- Update the Rust SDK for better forwards compatibility with future node versions and revised error handling or reporting for unknown transaction and event types. If within the database hook callback has unknown data variants in the block processing, the process would complain and cease, raising `IndexingError` to alert.
 - Database schema version: 2.
 - Added database migration to create `account_public_key_bindings` and inserts data for all account public key mappings into this table
 - Added `PublicKeyBindingInfo` type that represents public key info of accounts access structure.
@@ -10,9 +10,6 @@
 - Added `insert_key_bindings` and `delete_key_bindings` feilds into `PreparedStatements`.
 - The DB task is extended to save account's address and public key binding.
 - The Node task is extended to monitor for public key update and new account creation transactions.
-=======
-- Update the Rust SDK for better forwards compatibility with future node versions and revised error handling or reporting for unknown transaction and event types. If within the database hook callback has unknown data variants in the block processing, the process would complain and cease, raising `IndexingError` to alert.
->>>>>>> 75aa7121
 
 ## [0.14.0] - 2025-08-07
 
