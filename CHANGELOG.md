# Changelog for the transaction logger service

## Unreleased changes

<<<<<<< HEAD
- Added `PublicKeyBindingInfo` type that represents public key info of accounts access structure.
- Added `PublicKeyBindingInfo` into `TransactionLogData`.
- Added `insert_key_bindings` and `delete_key_bindings` feilds into `PreparedStatements`.
- The DB task is extended to save account's address and public key binding.
- The Node task is extended to monitor for public key update and new account creation transactions.
=======
Database schema version: 2

- added database migration to create `account_public_key_bindings` and inserts data for all account public key mappings into this table
>>>>>>> c38f7a75

## [0.14.0] - 2025-08-07

### Changed

- Update Rust SDK submodule in order to fix JSON serialization of `RejectReason`

## [0.13.0] - 2025-07-15

### Changed

- Update base submodule in order to support PLT pause 

## [0.12.0] - 2025-06-30

Database schema version: 1

### Changed

- Update `rust-sdk` submodule link dependency.

## [0.11.0] - 2025-06-25

Database schema version: 1

### Added

- Affected accounts now include accounts that have their plt balance changed as part of block item summary outcomes.
- Added database migration logic.

## [0.10.0]

Database schema version: 1

- Added support for suspension related transaction events and special outcomes.

## [0.9.0]

- Moved the postgres feature from the Rust SDK into this crate as its own code.
- Updated the CI Rust version to 1.73

## [0.8.0]

- Add support for node version 6. This is a breaking change and this version
  of the logger only supports node version 6.

## [0.7.4]

- Add support for TLS connection to the node. If the node URL starts with
  `https` then a TLS connection will be attempted. The service takes certificate
  roots from the host on which it is running.

## [0.7.3]

- Add options `TRANSACTION_LOGGER_CONNECT_TIMEOUT` (default 10s) and
  `TRANSACTION_LOGGER_REQUEST_TIMEOUT` (default 60s) for timing out the initial
  connection to the node, and each request to the node.

## [0.7.2]

- Fix bug in CIS2 event parsing. Events emitted by contract init were not
  logged.

## [0.7.1]

- Fix bug in parameter size limit parsing for protocol 5.

## [0.7.0]

- Add support for protocol 5.

## [0.6.0]

- Add an extra table to record the list of CIS2 tokens on each smart contract.

## [0.5.0]

- Use Rust SDK V2.
- The logger now requires the V2 GRPC API.
- Minimum Rust version is bumped to 1.61
- `TRANSACTION_LOGGER_RPC_TOKEN` is no longer supported

## [0.4.0]

- Bump Node SDK.
- Revise log levels.

## [0.3.1]

- Fix parsing of level1 and root key updates in block summaries.

## [0.3.0]
- Support for node version 4 API.
- Support delegation and new contract events.<|MERGE_RESOLUTION|>--- conflicted
+++ resolved
@@ -2,17 +2,15 @@
 
 ## Unreleased changes
 
-<<<<<<< HEAD
+Database schema version: 2
+
+- added database migration to create `account_public_key_bindings` and inserts data for all account public key mappings into this table
+
 - Added `PublicKeyBindingInfo` type that represents public key info of accounts access structure.
 - Added `PublicKeyBindingInfo` into `TransactionLogData`.
 - Added `insert_key_bindings` and `delete_key_bindings` feilds into `PreparedStatements`.
 - The DB task is extended to save account's address and public key binding.
 - The Node task is extended to monitor for public key update and new account creation transactions.
-=======
-Database schema version: 2
-
-- added database migration to create `account_public_key_bindings` and inserts data for all account public key mappings into this table
->>>>>>> c38f7a75
 
 ## [0.14.0] - 2025-08-07
 
